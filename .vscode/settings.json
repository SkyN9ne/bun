{
  "git.autoRepositoryDetection": "openEditors",
  "search.quickOpen.includeSymbols": false,
  "search.seedWithNearestWord": true,
  "search.smartCase": true,
  "search.exclude": {},
  "search.followSymlinks": false,
  "search.useIgnoreFiles": true,
  "zig.buildOnSave": false,
  "zig.formattingProvider": "zls",
  "zig.buildOption": "build",
  "zig.buildFilePath": "${workspaceFolder}/build.zig",
  "[zig]": {
    "editor.tabSize": 4,
    "editor.useTabStops": false,
    "editor.defaultFormatter": "ziglang.vscode-zig",
    "editor.formatOnSave": true
  },
  "[ts]": {
    "editor.defaultFormatter": "esbenp.prettier-vscode",
    "editor.formatOnSave": true
  },
  "[js]": {
    "editor.defaultFormatter": "esbenp.prettier-vscode",
    "editor.formatOnSave": true
  },
  "zig.zls.enableInlayHints": false,
  "zig.zls.enabled": true,
<<<<<<< HEAD
  "git.ignoreSubmodules": true,
=======

>>>>>>> 52d47c24
  "[jsx]": {
    "editor.defaultFormatter": "esbenp.prettier-vscode",
    "editor.formatOnSave": true
  },
  "[tsx]": {
    "editor.defaultFormatter": "esbenp.prettier-vscode",
    "editor.formatOnSave": true
  },
  "[yaml]": {
    "editor.formatOnSave": true
  },
  "[markdown]": {
    "editor.unicodeHighlight.ambiguousCharacters": false,
    "editor.unicodeHighlight.invisibleCharacters": false,
    "diffEditor.ignoreTrimWhitespace": false,
    "editor.defaultFormatter": "esbenp.prettier-vscode",
    "editor.formatOnSave": true,
    "editor.wordWrap": "on",
    "editor.quickSuggestions": {
      "comments": "off",
      "strings": "off",
      "other": "off"
    }
  },
  "lldb.verboseLogging": false,
  "files.exclude": {
    "**/.git": true,
    "**/.svn": true,
    "**/.hg": true,
    "**/CVS": true,
    "**/.DS_Store": true,
    "**/Thumbs.db": true,
    "**/*.xcworkspacedata": true,
    "**/*.xcscheme": true,
    "**/*.pem": true,
    "**/*.xcodeproj": true,
    "test/snapshots": true,
    "test/snapshots-no-hmr": true,
<<<<<<< HEAD
    "src/bun.js/WebKit": true,
    // "src/deps/libarchive": true,
    // "src/deps/mimalloc": true,
    // "src/deps/s2n-tls": true,
    // "src/deps/boringssl": true,
    // "src/deps/openssl": true,
    // "src/deps/uws": true,
    // "src/deps/zlib": true,
    // "src/deps/lol-html": true,
    // "src/deps/c-ares": true,
    // "src/deps/tinycc": true,
    // "src/deps/zstd": true,
    "test/snippets/package-json-exports/_node_modules_copy": true,
    "src/js/out": true,
    "packages/bun-uws/fuzzing/seed-corpus/": true,
    "**/*.dep": true
    // "**/CMakeFiles": true
=======
    "WebKit": true,
    "src/deps/libarchive": true,
    "src/deps/mimalloc": true,
    "src/deps/s2n-tls": true,
    "src/deps/boringssl": true,
    "src/deps/openssl": true,
    "src/deps/uws": true,
    "src/deps/zlib": true,
    "src/deps/lol-html": true,
    "src/deps/c-ares": true,
    "src/deps/tinycc": true,
    "src/deps/zstd": true,
    "test/snippets/package-json-exports/_node_modules_copy": true,
    "src/js/out": true,
    "src/bun.js/WebKit": true,
    "**/*.dir": true,
    "packages/bun-uws/fuzzing/seed-corpus/": true
>>>>>>> 52d47c24
  },
  "C_Cpp.files.exclude": {
    "**/.vscode": true,
    "WebKit/JSTests": true,
    "WebKit/Tools": true,
    "WebKit/WebDriverTests": true,
    "WebKit/WebKit.xcworkspace": true,
    "WebKit/WebKitLibraries": true,
    "WebKit/Websites": true,
    "WebKit/resources": true,
    "WebKit/LayoutTests": true,
    "WebKit/ManualTests": true,
    "WebKit/PerformanceTests": true,
    "WebKit/WebKitLegacy": true,
    "WebKit/WebCore": true,
    "WebKit/WebDriver": true,
    "WebKit/WebKitBuild": true,
    "WebKit/WebInspectorUI": true
  },
  "[cpp]": {
    "editor.defaultFormatter": "xaver.clang-format"
  },
  "[h]": {
    "editor.defaultFormatter": "xaver.clang-format"
  },
  "[c]": {
    "editor.defaultFormatter": "xaver.clang-format"
  },
  "files.associations": {
    "*.lock": "yarnlock",
    "*.idl": "cpp",
    "memory": "cpp",
    "iostream": "cpp",
    "algorithm": "cpp",
    "random": "cpp",
    "ios": "cpp",
    "filesystem": "cpp",
    "__locale": "cpp",
    "type_traits": "cpp",
    "__mutex_base": "cpp",
    "__string": "cpp",
    "string": "cpp",
    "string_view": "cpp",
    "typeinfo": "cpp",
    "__config": "cpp",
    "__nullptr": "cpp",
    "exception": "cpp",
    "__bit_reference": "cpp",
    "atomic": "cpp",
    "utility": "cpp",
    "sstream": "cpp",
    "__functional_base": "cpp",
    "new": "cpp",
    "__debug": "cpp",
    "__errc": "cpp",
    "__hash_table": "cpp",
    "__node_handle": "cpp",
    "__split_buffer": "cpp",
    "__threading_support": "cpp",
    "__tuple": "cpp",
    "array": "cpp",
    "bit": "cpp",
    "bitset": "cpp",
    "cctype": "cpp",
    "chrono": "cpp",
    "clocale": "cpp",
    "cmath": "cpp",
    "complex": "cpp",
    "condition_variable": "cpp",
    "cstdarg": "cpp",
    "cstddef": "cpp",
    "cstdint": "cpp",
    "cstdio": "cpp",
    "cstdlib": "cpp",
    "cstring": "cpp",
    "ctime": "cpp",
    "cwchar": "cpp",
    "cwctype": "cpp",
    "deque": "cpp",
    "fstream": "cpp",
    "functional": "cpp",
    "initializer_list": "cpp",
    "iomanip": "cpp",
    "iosfwd": "cpp",
    "istream": "cpp",
    "iterator": "cpp",
    "limits": "cpp",
    "locale": "cpp",
    "mutex": "cpp",
    "optional": "cpp",
    "ostream": "cpp",
    "ratio": "cpp",
    "stack": "cpp",
    "stdexcept": "cpp",
    "streambuf": "cpp",
    "system_error": "cpp",
    "thread": "cpp",
    "tuple": "cpp",
    "unordered_map": "cpp",
    "unordered_set": "cpp",
    "vector": "cpp",
    "__bits": "cpp",
    "__tree": "cpp",
    "map": "cpp",
    "numeric": "cpp",
    "set": "cpp",
    "__memory": "cpp",
    "memory_resource": "cpp",
    "resource.h": "c",
    "sysinfo.h": "c",
    "*.tcc": "cpp",
    "list": "cpp",
    "shared_mutex": "cpp",
    "cinttypes": "cpp",
    "variant": "cpp",
    "sysctl.h": "c",
    "interface_adresses.h": "c",
    "interface_addresses.h": "c",
    "ctype.h": "c",
    "ethernet.h": "c",
    "inet.h": "c",
    "packet.h": "c",
    "queue": "cpp",
    "compare": "cpp",
    "concepts": "cpp",
    "typeindex": "cpp",
    "__verbose_abort": "cpp",
    "__std_stream": "cpp",
    "any": "cpp",
    "charconv": "cpp",
    "csignal": "cpp",
    "format": "cpp",
    "forward_list": "cpp",
    "future": "cpp",
    "regex": "cpp",
    "span": "cpp",
    "valarray": "cpp",
    "codecvt": "cpp",
    "types.h": "c",
    "bsd.h": "c",
    "xtr1common": "cpp",
    "stop_token": "cpp",
    "xfacet": "cpp",
    "xhash": "cpp",
    "xiosbase": "cpp",
    "xlocale": "cpp",
    "xlocbuf": "cpp",
    "xlocinfo": "cpp",
    "xlocmes": "cpp",
    "xlocmon": "cpp",
    "xlocnum": "cpp",
    "xloctime": "cpp",
    "xmemory": "cpp",
    "xstring": "cpp",
    "xtree": "cpp",
    "xutility": "cpp",
    "string.h": "c",
    "zutil.h": "c",
    "gzguts.h": "c"
  },
  "C_Cpp.errorSquiggles": "enabled",
  "eslint.workingDirectories": ["packages/bun-types"],
  "typescript.tsdk": "node_modules/typescript/lib"
}<|MERGE_RESOLUTION|>--- conflicted
+++ resolved
@@ -26,11 +26,7 @@
   },
   "zig.zls.enableInlayHints": false,
   "zig.zls.enabled": true,
-<<<<<<< HEAD
   "git.ignoreSubmodules": true,
-=======
-
->>>>>>> 52d47c24
   "[jsx]": {
     "editor.defaultFormatter": "esbenp.prettier-vscode",
     "editor.formatOnSave": true
@@ -69,7 +65,6 @@
     "**/*.xcodeproj": true,
     "test/snapshots": true,
     "test/snapshots-no-hmr": true,
-<<<<<<< HEAD
     "src/bun.js/WebKit": true,
     // "src/deps/libarchive": true,
     // "src/deps/mimalloc": true,
@@ -87,25 +82,6 @@
     "packages/bun-uws/fuzzing/seed-corpus/": true,
     "**/*.dep": true
     // "**/CMakeFiles": true
-=======
-    "WebKit": true,
-    "src/deps/libarchive": true,
-    "src/deps/mimalloc": true,
-    "src/deps/s2n-tls": true,
-    "src/deps/boringssl": true,
-    "src/deps/openssl": true,
-    "src/deps/uws": true,
-    "src/deps/zlib": true,
-    "src/deps/lol-html": true,
-    "src/deps/c-ares": true,
-    "src/deps/tinycc": true,
-    "src/deps/zstd": true,
-    "test/snippets/package-json-exports/_node_modules_copy": true,
-    "src/js/out": true,
-    "src/bun.js/WebKit": true,
-    "**/*.dir": true,
-    "packages/bun-uws/fuzzing/seed-corpus/": true
->>>>>>> 52d47c24
   },
   "C_Cpp.files.exclude": {
     "**/.vscode": true,
