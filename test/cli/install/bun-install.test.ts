--- conflicted
+++ resolved
@@ -1,6 +1,5 @@
 import { file, listen, Socket, spawn } from "bun";
-<<<<<<< HEAD
-import { afterAll, afterEach, beforeAll, beforeEach, expect, it, describe, test } from "bun:test";
+import { afterAll, afterEach, beforeAll, beforeEach, expect, it, describe, test, setDefaultTimeout } from "bun:test";
 import {
   bunExe,
   bunEnv as env,
@@ -11,10 +10,6 @@
   bunEnv,
   runBunInstall,
 } from "harness";
-=======
-import { afterAll, afterEach, beforeAll, beforeEach, expect, it, describe, test, setDefaultTimeout } from "bun:test";
-import { bunExe, bunEnv as env, toBeValidBin, toHaveBins, toBeWorkspaceLink, tempDirWithFiles, bunEnv } from "harness";
->>>>>>> d3fdb173
 import { access, mkdir, readlink as readlink, realpath, rm, writeFile } from "fs/promises";
 import { join, sep } from "path";
 import {
